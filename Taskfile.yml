--- conflicted
+++ resolved
@@ -88,12 +88,13 @@
     cmds:
       - docker-compose run --rm app sh -c "python manage.py makemigrations {{.CLI_ARGS}}"
 
-<<<<<<< HEAD
   makemigrations:network:
     desc: 'Create migration files in network mode'
     deps:
       - build:network
-=======
+    cmds:
+      - docker-compose -f docker-compose.network.yml run --rm app sh -c "python manage.py makemigrations {{.CLI_ARGS}}"
+
   makemigrations:check:
     desc: 'Check if a migration file needs to be made, exits with non-zero code if one does need to be made'
     deps:
@@ -105,7 +106,6 @@
     desc: 'Create migration files if any models have changed in network mode'
     deps:
       - build
->>>>>>> e7c54148
     cmds:
       - docker-compose -f docker-compose.network.yml run --rm app sh -c "python manage.py makemigrations {{.CLI_ARGS}}"
 
@@ -119,11 +119,7 @@
   migrate:network:
     desc: 'Apply migrations to the database in network mode.'
     deps:
-<<<<<<< HEAD
       - build:network
-=======
-      - build
->>>>>>> e7c54148
     cmds:
       - docker-compose -f docker-compose.network.yml run --rm app sh -c "python manage.py migrate {{.CLI_ARGS}}"
 
