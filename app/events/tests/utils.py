--- conflicted
+++ resolved
@@ -17,10 +17,6 @@
 RECURRINGEVENT_LIST_URL = reverse("api-events:recurringevent-list")
 
 
-<<<<<<< HEAD
-def event_list_url(start_at: datetime = None, end_at: datetime = None):
-    url = EVENT_LIST_URL
-=======
 def event_list_url(
     start_at: Optional[datetime] = None, end_at: Optional[datetime] = None
 ):
@@ -43,7 +39,6 @@
 ):
     """Get URL for listing event previews."""
 
->>>>>>> bf137e47
     query_params = {}
 
     if start_at:
