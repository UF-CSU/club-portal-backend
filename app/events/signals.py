from django.db import transaction
from django.db.models.signals import post_save, pre_save
from django.dispatch import receiver
from django.utils import timezone
from events.tasks import sync_recurring_event_task
from lib.celery import delay_task
from polls.models import Poll

from events.models import Event, RecurringEvent
from events.services import EventService


@receiver(post_save, sender=Event)
def on_save_event(sender, instance: Event, created=False, **kwargs):
    """Automations to run when event is saved."""

    service = EventService(instance)

    if instance.enable_attendance and instance.primary_club:
        # Create an attendance link for each club.
        # Each link will create the same attendance object, but
        # this allows each club to track their own marketing effectiveness.
        service.sync_hosts_attendance_links()

        poll_open = instance.start_at - timezone.timedelta(minutes=30)
        poll_close = instance.end_at

        if not instance.poll:
            Poll.objects.create(
                name=instance.__str__(),
                event=instance,
                open_at=poll_open,
                close_at=poll_close,
                is_published=True,
                club=instance.primary_club,
            )
        else:
            instance.poll.open_at = poll_open
            instance.poll.close_at = poll_close
            instance.poll.save()

    # Make a job for scheduling event as public
    if instance.make_public_task is None and instance.make_public_at is not None:
        service.schedule_make_public_task()

<<<<<<< HEAD
@receiver(post_save, sender=RecurringEvent)
def on_save_recurring_event(sender, instance: RecurringEvent, created=False, **kwargs):
    """Makes recurring events creation process async"""

    print("ADASD")

    if not instance.is_synced:
        transaction.on_commit(lambda:delay_task(sync_recurring_event_task, recurring_event_id=instance.id))

    if(instance.is_synced):
        print("HI THREREER E")
        return
=======

# @receiver(post_save, sender=Event)
# def on_save_event_cache(sender, instance: Event, **kwargs):
#     """Sets the event cache when an event is saved"""
#     hosts = instance.hosts.all()
#     delete_repopulate_event_cache(hosts)


# @receiver(post_delete, sender=Event)
# def on_delete_event_cache(sender, instance: Event, **kwargs):
#     """Clear an event cache key on delete"""
#     hosts = instance.hosts.all()
#     delete_repopulate_event_cache(hosts)
>>>>>>> 595e3922
<|MERGE_RESOLUTION|>--- conflicted
+++ resolved
@@ -43,7 +43,6 @@
     if instance.make_public_task is None and instance.make_public_at is not None:
         service.schedule_make_public_task()
 
-<<<<<<< HEAD
 @receiver(post_save, sender=RecurringEvent)
 def on_save_recurring_event(sender, instance: RecurringEvent, created=False, **kwargs):
     """Makes recurring events creation process async"""
@@ -56,7 +55,6 @@
     if(instance.is_synced):
         print("HI THREREER E")
         return
-=======
 
 # @receiver(post_save, sender=Event)
 # def on_save_event_cache(sender, instance: Event, **kwargs):
@@ -69,5 +67,4 @@
 # def on_delete_event_cache(sender, instance: Event, **kwargs):
 #     """Clear an event cache key on delete"""
 #     hosts = instance.hosts.all()
-#     delete_repopulate_event_cache(hosts)
->>>>>>> 595e3922
+#     delete_repopulate_event_cache(hosts)