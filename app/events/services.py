import datetime
import io
from zoneinfo import ZoneInfo

import icalendar
from django.db import models
from django.urls import reverse
from django.utils import timezone

from clubs.models import Club
from core.abstracts.schedules import schedule_clocked_func
from core.abstracts.services import ServiceBase
<<<<<<< HEAD
from events.models import Event, EventAttendanceLink, RecurringEvent
=======
from events.models import (
    DayType,
    Event,
    EventAttendance,
    EventAttendanceLink,
    RecurringEvent,
)
from users.models import User
>>>>>>> daaad0c6
from utils.dates import get_day_count
from utils.helpers import get_full_url


class RecurringEventService(ServiceBase[RecurringEvent]):
    """Business logic for Recurring Events."""

    model = RecurringEvent

    def _sync_event(
        self,
        week_offset: int,
        start: datetime.date,
        end: datetime.date,
        day: DayType,
    ):
        """Sync individual event for a recurring event."""
        rec_ev = self.obj

        # Calculate event date using timedelta from index
        event_date = (
            (start - datetime.timedelta(days=start.weekday()))
            + datetime.timedelta(days=day)
            + datetime.timedelta(weeks=week_offset)
        )

        if event_date < start or event_date > end:
            # Skip if date outside of range
            return

        # Start/end times
        start_time = rec_ev.event_start_time
        end_time = rec_ev.event_end_time

        # Start/end dates, accounting for multiple days
        event_start = datetime.datetime.combine(
            event_date, start_time, tzinfo=timezone.utc
        )

        if rec_ev.event_start_time > rec_ev.event_end_time:
            event_date += datetime.timedelta(days=1)

        event_end = datetime.datetime.combine(event_date, end_time, tzinfo=timezone.utc)

        # Find existing event
        query_date_start = timezone.datetime(
            year=event_date.year,
            month=event_date.month,
            day=event_date.day,
            hour=0,
            minute=0,
            second=0,
        )
        query_date_end = timezone.datetime(
            year=event_date.year,
            month=event_date.month,
            day=event_date.day,
            hour=23,
            minute=59,
            second=59,
        )
        event_query = rec_ev.events.filter(
            start_at__date__gte=query_date_start,
            start_at__date__lte=query_date_end,
        )

        if (
            event_query.exists()
            and rec_ev.prevent_sync_past_events
            and event_start <= timezone.now()
        ):
            # Don't update past events if prevented
            return

        elif event_query.exists() and event_query.count() == 1:
            # Event exists
            event = event_query.first()
            event.start_at = event_start
            event.end_at = event_end
            event.name = rec_ev.name
            event.save()
        elif event_query.exists():
            raise Event.MultipleObjectsReturned(
                "Multiple events exists for the same day in recurring event"
            )

        else:
            # Event doesn't exist
            event = Event.objects.create(
                name=rec_ev.name,
                start_at=event_start,
                end_at=event_end,
                recurring_event=rec_ev,
            )

        # Update event with rest of fields
        for key, value in rec_ev.get_event_update_kwargs().items():
            setattr(event, key, value)

        event.save()

        # Sync hosts
        if rec_ev.club:
            event.add_host(rec_ev.club, is_primary=True)

        if rec_ev.other_clubs.all().count() > 0:
            event.add_hosts(*rec_ev.other_clubs.all())

        # Sync attachments
        # TODO: Should admins be allowed to set custom attachments for individual events?
        rec_ev.refresh_from_db()
        event.attachments.set(rec_ev.attachments.all())

        event.save()

    def sync_events(self):
        """
        Sync all events for recurring event template.

        Will remove all excess events outside of start/end dates,
        and will create events if missing on a certain day.

        Returns a queryset of all events for a recurring event.

        Date filter docs:
        https://docs.djangoproject.com/en/dev/ref/models/querysets/#week-day
        """
        self.obj.refresh_from_db()
        rec_ev = self.obj

        range_start = rec_ev.start_date
        range_end = rec_ev.end_date

        # Delete events outside of range
        query_days = [DayType(day).to_query_weekday() for day in rec_ev.days]
        query = rec_ev.events.all()

        if rec_ev.prevent_sync_past_events:
            # Exclude past events if necessary
            query = query.filter(start_at__date__gt=timezone.now())

        query = query.filter(
            ~models.Q(start_at__date__range=(range_start, range_end))
            | ~models.Q(start_at__week_day__in=query_days)
        )

        query.delete()

        # Sync events for each day
        start = rec_ev.start_date
        end = rec_ev.end_date

        for day in rec_ev.days:
            # Buffer in first and last date
            for i in range(get_day_count(start, end, day) + 2):
                # Sync individual events for each day type
                self._sync_event(week_offset=i, start=start, end=end, day=day)

        rec_ev.last_synced = timezone.now()
        rec_ev.save()

        return rec_ev.events.all()


class EventService(ServiceBase[Event]):
    """Business logic for Events."""

    model = Event

    @property
    def attendance_url(self):
        return reverse("api-events:attendance-list", args=[self.obj.id])

    @property
    def full_attendance_url(self):
        return get_full_url(self.attendance_url)

    def create_attendance_link(self, club: Club, generate_qrcode=True, **kwargs):
        """
        Create an event attendance link for a club.

        Optionally add additional kwargs to model during creation.
        """

        link = EventAttendanceLink.objects.create(
            url=self.full_attendance_url,
            event=self.obj,
            club=club,
            **kwargs,
        )

        if generate_qrcode:
            link.generate_qrcode()

        return link

    def sync_hosts_attendance_links(self):
        """For each club hosting the event, make sure they have at least one attendance link."""

        for club in self.obj.clubs.all():
            if EventAttendanceLink.objects.filter(event=self.obj, club=club).exists():
                continue

            self.create_attendance_link(club)

    @staticmethod
    def create_calendar(name: str):
        cal = icalendar.Calendar()
        cal.add("PRODID", "-//CSU Portal//UF CSU//EN")
        cal.add("VERSION", "2.0")
        cal.add("X-WR-CALNAME", name)
        # Suggest refresh interval of 1hr
        cal.add("X-PUBLISHED-TTL", "PT1H")
        return cal

    def create_calendar_event(self, tz: ZoneInfo):
        event = self.obj

        e = icalendar.Event()
        e.add("SUMMARY", f"{event.name} | {event.primary_club.name}")
        if event.description is not None:
            e.add("DESCRIPTION", event.description)
        if event.start_at is not None and event.end_at is not None:
            local_start_at = event.start_at.replace(tzinfo=tz)
            local_end_at = event.end_at.replace(tzinfo=tz)
            e.add("DTSTART", local_start_at)
            e.add("DTEND", local_end_at)
        if event.location is not None:
            e.add("LOCATION", event.location)
        return e

    def get_event_calendar(self):
        """Generates an ICS file for an event."""
        event = self.obj

        # Initialize calendar
        cal = self.create_calendar(f"{event.name} | {event.primary_club.name}")
        cal.add("X-WR-CALDESC", event.description)

        # Configure timezone
        local_tz = ZoneInfo("America/New_York")

        # Create event
        e = self.create_calendar_event(event, local_tz)

        # Add recurring event
        if event.recurring_event is not None:
            days = ["MO", "TU", "WE", "TH", "FR", "SA", "SU"]
            options = {
                "FREQ": "WEEKLY",
                "INTERVAL": 1,
                "BYDAY": days[event.recurring_event.day],
            }
            if event.recurring_event.end_date is not None:
                until = datetime.datetime.combine(
                    event.recurring_event.end_date, datetime.datetime.min.time()
                )
                aware_until = until.replace(tzinfo=local_tz)
                options["UNTIL"] = aware_until

            e.add("RRULE", options)

        cal.add_component(e)

        cal.add_missing_timezones()

        buffer = io.BytesIO(cal.to_ical())
        buffer.seek(0)
        return buffer

    @classmethod
    def get_club_calendar(cls, club: Club):
        """Generates an ICS file for a club containing all future events."""
        # Initialize calendar
        cal = cls.create_calendar(club.name)
        cal.add("X-WR-CALDESC", f"Calendar for {club.name}")

        # Configure timezone
        local_tz = ZoneInfo("America/New_York")

        # Get all events that start later than today
        now = datetime.datetime.now().replace(tzinfo=local_tz)
        query = Event.objects.filter(start_at__gt=now)

        for event in query:
            e = cls(event).create_calendar_event(event, local_tz)
            cal.add_component(e)

        cal.add_missing_timezones()

        buffer = io.BytesIO(cal.to_ical())
        buffer.seek(0)
        return buffer

    def schedule_make_public_task(self):
        """Create new periodic task to set event to public."""

        task = schedule_clocked_func(
            name=f"Make {self.obj.name} public",
            due_at=self.obj.make_public_at,
            func=make_event_public,
            kwargs={"event_id": self.obj.pk},
        )

        self.obj.make_public_task = task
        self.obj.save()

        return task


def make_event_public(event_id: int):
    """Function called when making an event public."""
    event = Event.objects.get(id=event_id)

    event.is_public = True
    event.save()<|MERGE_RESOLUTION|>--- conflicted
+++ resolved
@@ -10,18 +10,7 @@
 from clubs.models import Club
 from core.abstracts.schedules import schedule_clocked_func
 from core.abstracts.services import ServiceBase
-<<<<<<< HEAD
-from events.models import Event, EventAttendanceLink, RecurringEvent
-=======
-from events.models import (
-    DayType,
-    Event,
-    EventAttendance,
-    EventAttendanceLink,
-    RecurringEvent,
-)
-from users.models import User
->>>>>>> daaad0c6
+from events.models import DayType, Event, EventAttendanceLink, RecurringEvent
 from utils.dates import get_day_count
 from utils.helpers import get_full_url
 
