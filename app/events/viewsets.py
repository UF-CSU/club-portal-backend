<<<<<<< HEAD
from django.db.models import Q, query
=======
from django.db.models import Prefetch, Q
>>>>>>> 2dc71c91
from rest_framework import permissions, status
from rest_framework.response import Response
from django_filters.rest_framework import DjangoFilterBackend
from django_filters import ChoiceFilter


<<<<<<< HEAD
from clubs.models import Club
from core.abstracts.viewsets import FilterBackendBase, ModelViewSetBase, ObjectViewPermissions
from events.models import Event, EventCancellation
from datetime import date, datetime, timedelta
from django.utils import timezone 
from drf_spectacular.utils import OpenApiParameter, OpenApiTypes
=======
from clubs.models import Club, ClubFile
from core.abstracts.viewsets import ModelViewSetBase, ObjectViewPermissions
from events.models import (
    Event,
    EventAttendanceLink,
    EventCancellation,
    EventHost,
    EventTag,
)
>>>>>>> 2dc71c91

from . import models, serializers


class EventClubFilter(FilterBackendBase):
    """Get events filtered by club"""

class EventDateFilter(FilterBackendBase):
    """Get events ordered by date"""

    filter_fields = [
        {"name" : "start_at", "schema_type": "datetime"},
        {"name" : "end_at", "schema_type": "datetime"}
        
    ]

    allowed_fields = {"start_at", "end_at"}

    class Meta:
        model = Event
        fields = ["date_fields"]

    def filter_queryset(self, request, queryset, view):
        start_date = request.query_params.get("start_at")
        end_date = request.query_params.get("end_at")

        # Assuming we should only check if it is within day boundary
        today = timezone.now().replace(hour=0, minute=0, second=0, microsecond=0)
        shift = timedelta(days=14)
        
        if start_date is None and end_date is None:
            return queryset.filter(Q(start_at__lte=today+shift) & Q(end_at__gte=today-shift))

        if start_date is not None:
            queryset = queryset.filter(end_at__gte=start_date)
        else:
            queryset = queryset.filter(end_at__gte=today-shift)

        if end_date is not None:
            queryset = queryset.filter(start_at__lte=end_date)
        else:
            queryset = queryset.filter(start_at__lte=today+shift)
        

        return queryset


class EventViewset(ModelViewSetBase):
    """CRUD Api routes for Event models."""

    queryset = (
        Event.objects.all()
        .select_related("recurring_event", "_poll")
        .prefetch_related(
            Prefetch(
                "hosts",
                queryset=EventHost.objects.select_related(
                    "club", "club__logo", "club__banner"
                ).only(
                    "id",
                    "event_id",
                    "club_id",
                    "is_primary",
                    "club__id",
                    "club__name",
                    "club__alias",
                    "club__logo_id",
                    "club__banner_id",
                    "club__primary_color",
                    "club__text_color",
                ),
            ),
            Prefetch(
                "tags",
                queryset=EventTag.objects.order_by("order", "name").only(
                    "id", "name", "color", "order"
                ),
            ),
            Prefetch(
                "attachments",
                queryset=ClubFile.objects.only("id", "file", "display_name", "club_id"),
            ),
            Prefetch(
                "attendance_links",
                queryset=EventAttendanceLink.objects.select_related("link_ptr"),
            ),
        )
    )
    serializer_class = serializers.EventSerializer
    permission_classes = [permissions.IsAuthenticatedOrReadOnly]
    filter_backends=[EventDateFilter, DjangoFilterBackend]
    filterset_fields = ["clubs"]


    def get_queryset(self):
        qs = super().get_queryset()

        

        if self.request.user.is_anonymous:
            return qs.filter(Q(is_public=True) & Q(is_draft=False))    

        return qs

    def check_permissions(self, request):
        if self.action == "list" or self.action == "retrieve":
            return super().check_permissions(request)

        obj_permission = ObjectViewPermissions()
        if not obj_permission.has_permission(request, self):
            self.permission_denied(
                request,
                message=getattr(obj_permission, "message", None),
                code=getattr(obj_permission, "code", None),
            )

    def check_object_permissions(self, request, obj):
        # For GET method, just check if is authenticated
        if self.action == "retrieve":
            return super().check_object_permissions(request, obj)

        # Otherwise, check for individual permissions
        obj_permission = ObjectViewPermissions()
        if not obj_permission.has_object_permission(request, self, obj):
            self.permission_denied(
                request,
                message=getattr(obj_permission, "message", None),
                code=getattr(obj_permission, "code", None),
            )

    def perform_create(self, serializer):
        hosts = serializer.validated_data.get("hosts", [])

        if len(hosts) == 0 and not self.request.user.has_perm(
            "events.add_event", is_global=True
        ):
            self.permission_denied(self.request, message="Cannot create global events")

        club_ids = [host.get("club").id for host in hosts]
        user_clubs = Club.objects.filter_for_user(self.request.user)

        primary_club = None
        for host in hosts:
            if host.get("is_primary", False):
                primary_club = host.get("club")

        if not self.request.user.has_perm("events.add_event", is_global=True):
            if not user_clubs.filter(id__in=club_ids).exists():
                self.permission_denied(
                    self.request,
                    "Can only create events which include the user's club as a host",
                )
            elif not primary_club or not user_clubs.filter(id=primary_club.id).exists():
                self.permission_denied(
                    self.request,
                    "Need event creation priviledge for primary host club.",
                )

        return super().perform_create(serializer)


class RecurringEventViewSet(ModelViewSetBase):
    """CRUD Api routes for Recurring Events."""

    queryset = models.RecurringEvent.objects.all()
    serializer_class = serializers.RecurringEventSerializer

    def perform_create(self, serializer):
        club = serializer.validated_data.get("club", None)
        other_clubs = serializer.validated_data.get("other_clubs", None)
        club_ids = []

        if club:
            club_ids.append(club.id)
        if other_clubs:
            club_ids += [h.id for h in other_clubs]

        user_clubs = Club.objects.filter_for_user(self.request.user)

        # If the user's club is not a host, permission denied
        if not self.request.user.has_perm("events.add_recurringevent", is_global=True):
            if not user_clubs.filter(id__in=club_ids).exists():
                self.permission_denied(
                    self.request,
                    "Can only create recurring events which include the user's club as a host",
                )
            elif not user_clubs.filter(id=club.id).exists():
                self.permission_denied(
                    self.request,
                    "Need recurring event creation priviledge for primary host club.",
                )

        return super().perform_create(serializer)


class EventCancellationViewSet(ModelViewSetBase):
    queryset = EventCancellation.objects.all()
    serializer_class = serializers.EventCancellationSerializer

    def create(self, request, *args, **kwargs):
        event_id = request.data.get("event_id")
        reason = request.data.get("reason")
        cancelled_by = request.user
        event = Event.objects.get(pk=event_id)

        if event:
            cancellation = EventCancellation.objects.create(
                event=event, reason=reason, cancelled_by=cancelled_by
            )
            return Response(serializers.EventCancellationSerializer(cancellation).data)
        else:
            return Response(
                {"error": "Event not found"}, status=status.HTTP_404_NOT_FOUND
            )<|MERGE_RESOLUTION|>--- conflicted
+++ resolved
@@ -1,24 +1,12 @@
-<<<<<<< HEAD
-from django.db.models import Q, query
-=======
-from django.db.models import Prefetch, Q
->>>>>>> 2dc71c91
+from django.db.models import Prefetch, Q, query
 from rest_framework import permissions, status
 from rest_framework.response import Response
 from django_filters.rest_framework import DjangoFilterBackend
 from django_filters import ChoiceFilter
 
 
-<<<<<<< HEAD
-from clubs.models import Club
+from clubs.models import Club, ClubFile
 from core.abstracts.viewsets import FilterBackendBase, ModelViewSetBase, ObjectViewPermissions
-from events.models import Event, EventCancellation
-from datetime import date, datetime, timedelta
-from django.utils import timezone 
-from drf_spectacular.utils import OpenApiParameter, OpenApiTypes
-=======
-from clubs.models import Club, ClubFile
-from core.abstracts.viewsets import ModelViewSetBase, ObjectViewPermissions
 from events.models import (
     Event,
     EventAttendanceLink,
@@ -26,7 +14,9 @@
     EventHost,
     EventTag,
 )
->>>>>>> 2dc71c91
+from datetime import date, datetime, timedelta
+from django.utils import timezone 
+from drf_spectacular.utils import OpenApiParameter, OpenApiTypes
 
 from . import models, serializers
 
