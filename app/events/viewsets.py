--- conflicted
+++ resolved
@@ -179,7 +179,6 @@
 
         return super().perform_create(serializer)
 
-<<<<<<< HEAD
     # Cache detail view for 2 hours (per Authorization header)
     # @method_decorator(cache_page(60 * 60 * 2))
     # @method_decorator(vary_on_headers("Authorization"))
@@ -215,10 +214,9 @@
     #             )
 
     #         return Response(self.get_serializer(events, many=True).data)
-=======
+
     def list(self, request, *args, **kwargs):
         return super().list(request, *args, **kwargs)
->>>>>>> bd98a098
 
 
 class RecurringEventViewSet(ModelViewSetBase):
