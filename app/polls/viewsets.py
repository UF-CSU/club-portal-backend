--- conflicted
+++ resolved
@@ -1,11 +1,8 @@
 from django.db import models, transaction
 from django.shortcuts import get_object_or_404
 from drf_spectacular.utils import extend_schema
-<<<<<<< HEAD
 from rest_framework import exceptions, mixins, permissions
-=======
-from rest_framework import exceptions, permissions
->>>>>>> e3dfdd22
+
 
 from core.abstracts.viewsets import ModelViewSetBase, ViewSetBase
 from polls.models import (
@@ -38,35 +35,12 @@
 
     queryset = Poll.objects.all()
     serializer_class = PollSerializer
-<<<<<<< HEAD
 
     def get_queryset(self):
         user_clubs = self.request.user.clubs.all().values_list("id", flat=True)
         self.queryset = self.queryset.filter(club__id__in=user_clubs)
         return super().get_queryset()
 
-=======
-    permission_classes = [permissions.IsAuthenticatedOrReadOnly]
-
-    # def get_queryset(self):
-    #     if not self.request.query_params.get("can_edit", None):
-    #         return super().get_queryset()
-
-    #     user_clubs = self.request.user.clubs.all().values_list("id", flat=True)
-    #     self.queryset = self.queryset.filter(club__id__in=user_clubs)
-    #     return super().get_queryset()
-
-    def check_object_permissions(self, request, obj):
-        if self.action == "retrieve":
-            return True
-        return super().check_object_permissions(request, obj)
-
-    # def check_permissions(self, request):
-    #     if self.action == "retrieve":
-    #         return True
-    #     return super().check_permissions(request)
-
->>>>>>> e3dfdd22
 
 class PollFieldViewSet(ModelViewSetBase):
     """API for managing poll fields."""
