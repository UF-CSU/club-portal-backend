--- conflicted
+++ resolved
@@ -42,17 +42,10 @@
         return obj.fields.count()
 
     def view_poll(self, obj):
-<<<<<<< HEAD
-        if not obj.pk:
-            return "-"
-        return mark_safe(
-            f"<a href=\"{reverse('polls:poll', args=[obj.id])}\" target='_blank'>View Poll</a>"
-=======
         if obj.id is None:
             return "Not saved yet"
         return mark_safe(
             f"<a href=\"{reverse('polls:poll', kwargs={'poll_id': obj.id})}\" target='_blank'>View Poll</a>"
->>>>>>> e2ef25a0
         )
 
 
