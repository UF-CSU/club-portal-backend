--- conflicted
+++ resolved
@@ -4,10 +4,8 @@
 from core.abstracts.tests import PeriodicTaskTestsBase, TestsBase
 from django.utils import timezone
 
-<<<<<<< HEAD
 from clubs.models import Club
 from clubs.tests.utils import create_test_club
-from core.abstracts.tests import PeriodicTaskTestsBase, TestsBase
 from lib.faker import fake
 from polls.models import (
     Poll,
@@ -17,9 +15,6 @@
     PollStatusType,
     PollTemplate,
 )
-=======
-from polls.models import Poll, PollStatusType, PollTemplate
->>>>>>> c53ea010
 from polls.services import PollService, PollTemplateService
 from polls.tests.utils import (
     create_test_poll,
