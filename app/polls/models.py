"""
Custom forms for clubs.
Form interface is a mixture between Google Forms, Jupyter Notebook,
Gravity Forms (WordPress plugin), and SendGrid.

Google Forms: Mimic form data structure
Jupyter Notebook: Mimic markup capabilities
Gravity Forms: Naming conventions
SendGrid: Versioning (later)

API Inspiration: https://developers.google.com/workspace/forms/api/reference/rest/v1/forms

Structure:
Poll
-- Field
-- -- Page Break
-- -- Markup
-- -- Question
-- -- -- Text Input (short, long, rich)
-- -- -- Choice Input (single, multiple)
-- -- -- Range Input
-- -- -- Upload Input
-- -- -- Number Input

"""

from typing import ClassVar, Optional

from django.core import exceptions
from django.core.validators import MinValueValidator
from django.db import models
from django.utils.translation import gettext_lazy as _

from core.abstracts.models import ManagerBase, ModelBase
from events.models import EventType
from users.models import User


class PollType(models.TextChoices):
    """Different types of polls."""

    STANDARD = "standard", _("Standard")
    TEMPLATE = "template", _("Template")


class PollInputType(models.TextChoices):
    """Types of fields a user can add to a poll."""

    TEXT = "text"
    CHOICE = "choice"
    RANGE = "range"
    UPLOAD = "upload"
    NUMBER = "number"


class PollFieldType(models.TextChoices):
    """Different types of fields that can be added to a poll."""

    QUESTION = "question"
    PAGE_BREAK = "page_break"
    MARKUP = "markup"


class PollTextInputType(models.TextChoices):
    """Different ways of inputing text responses."""

    SHORT = "short", _("Short Text Input")
    LONG = "long", _("Long Text Input")
    RICH = "rich", _("Rich Text Input")


class PollSingleChoiceType(models.TextChoices):
    """Different ways of showing single choice fields."""

    SELECT = "select", _("Single Dropdown Select")
    RADIO = "radio", _("Single Radio Select")


class PollMultiChoiceType(models.TextChoices):
    """Different ways of showing multichoice fields."""

    SELECT = "select", _("Multi Select Box")
    CHECKBOX = "checkbox", _("Multi Checkbox Select")

class PollManager(ManagerBase["Poll"]):
    """Manage queries for polls."""

    def create(self, name: str, **kwargs):
        return super().create(name=name, **kwargs)


class Poll(ModelBase):
    """Custom form."""

    name = models.CharField(max_length=64)
    description = models.TextField(blank=True, null=True)
    poll_type = models.CharField(
        choices=PollType.choices, default=PollType.STANDARD, editable=False
    )

    # Foreign Relationships
    fields: models.QuerySet["PollField"]

    # Overrides
    objects: ClassVar[PollManager] = PollManager()

    def save(self, *args, **kwargs):
        if hasattr(self, "polltemplate"):
            self.poll_type = PollType.TEMPLATE

        return super().save(*args, **kwargs)

    def add_field(self, field_type: PollFieldType):
        """Add new question, markup, or page break to a poll."""

        highest_order = self.fields.order_by("-order")
        if highest_order.exists():
            highest_order = highest_order.first().order
        else:
            highest_order = 1

        return PollField.objects.create(
            poll=self, order=highest_order, field_type=field_type
        )


class PollTemplateManager(ManagerBase["PollTemplate"]):
    """Manage poll template queries."""

    def create(self, template_name: str, poll_name: str, **kwargs):
        return super().create(template_name=template_name, name=poll_name, **kwargs)


class PollTemplate(Poll):
    """Extension of polls that allow the creation of new polls."""

    template_name = models.CharField()
    event_type = models.CharField(choices=EventType.choices, null=True, blank=True)

    # Overrides
    objects: ClassVar[PollTemplateManager] = PollTemplateManager()


class PollFieldManager(ManagerBase["PollField"]):
    """Manage queries with Poll Fields."""

    def create(self, poll: Poll, **kwargs):

        return super().create(poll=poll, **kwargs)


class PollField(ModelBase):
    """Custom question field for poll forms."""

    poll = models.ForeignKey(Poll, on_delete=models.CASCADE, related_name="fields")
    field_type = models.CharField(
        choices=PollFieldType.choices, default=PollFieldType.QUESTION
    )
    order = models.IntegerField()

    # Dynamic properties
    @property
    def question(self) -> Optional["PollQuestion"]:
        return getattr(self, "_question", None)

    @property
    def markup(self) -> Optional["PollMarkup"]:
        return getattr(self, "_markup", None)

    # Overrides
    objects: ClassVar[PollFieldManager] = PollFieldManager()

    class Meta:
        ordering = ["order", "-id"]

    def __str__(self):
        return f"{self.poll} - {self.order}"

    def clean(self):
        """
        Validate data before it hits database.
        Sends Validation Error before database sends Integrety Error,
        has better UX.
        """

        # Check order field
        order_query = PollField.objects.filter(poll=self.poll, order=self.order)
        if order_query.count() > 1:
            raise exceptions.ValidationError(
                f"Multiple fields are set to order {self.order}."
            )

        return super().clean()

    def save(self, *args, **kwargs):
        if self.field_type is None:
            if self.question is not None:
                self.field_type = PollFieldType.QUESTION
            elif self.page_break is not None:
                self.field_type = PollFieldType.PAGE_BREAK
            elif self.markup is not None:
                self.field_type = PollFieldType.MARKUP

        return super().save(*args, **kwargs)


class PollMarkup(ModelBase):
    """Store markdown content for a poll."""

    field = models.OneToOneField(
        PollField, on_delete=models.CASCADE, related_name="_markup"
    )
    content = models.TextField(default="")


class PollQuestionManager(ManagerBase["PollQuestion"]):
    """Manage question queries."""

    def create(
        self,
        field: PollField,
        label: str,
        input_type: PollInputType,
        create_input=False,
        **kwargs,
    ):

        question = super().create(
            field=field, label=label, input_type=input_type, **kwargs
        )

        if not create_input:
            return question

        match input_type:
            case PollInputType.TEXT:
                TextInput.objects.create(question=question)
            case PollInputType.CHOICE:
                ChoiceInput.objects.create(question=question)
            case PollInputType.RANGE:
                RangeInput.objects.create(question=question)
            case PollInputType.UPLOAD:
                UploadInput.objects.create(question=question)
            case PollInputType.NUMBER:
                NumberInput.objects.create(question=question)

        return question


class PollQuestion(ModelBase):
    """
    Record user input.

    Whether a field is required is determined at question (this) level,
    all fields will have defaults.

    Validation is handled at the field level.
    """

    field = models.OneToOneField(
        PollField, on_delete=models.CASCADE, related_name="_question"
    )

    input_type = models.CharField(
        choices=PollInputType.choices, default=PollInputType.TEXT
    )
    label = models.CharField()
    description = models.TextField(null=True, blank=True)
    image = models.ImageField(null=True, blank=True)
    required = models.BooleanField(default=False)

    @property
    def html_name(self):
        return f"field-{self.field.id}"

    @property
    def html_id(self):
        if self.input is None:
            return "input-unknown"
        return f"input-{self.input.id}"

    @property
    def input(self):
        match self.input_type:
            case PollInputType.TEXT:
                return self.text_input
            case PollInputType.CHOICE:
                return self.choice_input
            case PollInputType.RANGE:
                return self.range_input
            case PollInputType.UPLOAD:
                return self.upload_input
            case PollInputType.NUMBER:
                return self.number_input

        return None

    @property
    def widget(self):
        if not self.input:
            return None

        return self.input.widget

    # Foreign relationships
    @property
    def text_input(self) -> Optional["TextInput"]:
        return getattr(self, "_text_input", None)

    @property
    def choice_input(self) -> Optional["ChoiceInput"]:
        return getattr(self, "_choice_input", None)

    @property
    def range_input(self) -> Optional["RangeInput"]:
        return getattr(self, "_range_input", None)

    @property
    def upload_input(self) -> Optional["UploadInput"]:
<<<<<<< HEAD
        if not hasattr(self, "_upload_input"):
            return None

        return self._upload_input
    
    @property
    def number_input(self) -> Optional["NumberInput"]:
        if not hasattr(self, "_number_input"):
            return None

        return self._number_input
=======
        return getattr(self, "_upload_input", None)
>>>>>>> fdec40a0

    # Overrides
    objects: ClassVar[PollQuestionManager] = PollQuestionManager()

    class Meta:
        ordering = ["field", "-id"]

    def __str__(self):
        return self.label


class TextInput(ModelBase):
    """
    Text input, textarea, or rich text editor.

    If character count is 0, then field is empty, and should
    raise error if the field is required.
    """

    question = models.OneToOneField(
        PollQuestion, on_delete=models.CASCADE, related_name="_text_input"
    )

    text_type = models.CharField(
        choices=PollTextInputType.choices, default=PollTextInputType.SHORT
    )
    min_length = models.PositiveIntegerField(
        null=True, blank=True, default=1, validators=[MinValueValidator(1)]
    )
    max_length = models.PositiveIntegerField(null=True, blank=True)

    @property
    def widget(self):
        return PollTextInputType(self.text_type).label

    # Overrides
    class Meta:
        constraints = [
            models.CheckConstraint(
                name="min_length_less_than_max_length",
                check=models.Q(min_length__lt=models.F("max_length")),
            ),
        ]


class ChoiceInput(ModelBase):
    """Dropdown or radio field."""

    question = models.OneToOneField(
        PollQuestion, on_delete=models.CASCADE, related_name="_choice_input"
    )

    multiple = models.BooleanField(default=False)
    multiple_choice_type = models.CharField(
        choices=PollMultiChoiceType.choices,
        null=True,
        blank=True,
        default=PollMultiChoiceType.CHECKBOX,
    )
    single_choice_type = models.CharField(
        choices=PollSingleChoiceType.choices,
        null=True,
        blank=True,
        default=PollSingleChoiceType.RADIO,
    )

    @property
    def widget(self):
        if self.multiple:
            return PollMultiChoiceType(self.multiple_choice_type).label
        else:
            return PollSingleChoiceType(self.single_choice_type).label

    # Overrides
    class Meta:
        ordering = ["question__field", "-id"]
        constraints = [
            # Multiple/single choice types can be set at same time,
            # so if user toggles between them their preference is saved.
            models.CheckConstraint(
                name="poll_choice_type",
                check=(
                    models.Q(multiple=True, multiple_choice_type__isnull=False)
                    | models.Q(multiple=False, single_choice_type__isnull=False)
                ),
            )
        ]

    def __str__(self):
        return f"{self.question.field} - {self.widget}"

    def save(self, *args, **kwargs):
        # Enforce defaults, in case user deletes field type but keeps "multiple" selection
        if self.multiple is True and self.multiple_choice_type is None:
            self.multiple_choice_type = PollMultiChoiceType.CHECKBOX
        elif self.multiple is False and self.single_choice_type is None:
            self.single_choice_type = PollSingleChoiceType.RADIO

        return super().save(*args, **kwargs)


class ChoiceInputOption(ModelBase):
    """Option element inside select field."""

    input = models.ForeignKey(
        ChoiceInput, on_delete=models.CASCADE, related_name="options"
    )

    order = models.IntegerField()
    label = models.CharField(max_length=100)
    value = models.CharField(blank=True, default="", max_length=100)
    image = models.ImageField(null=True, blank=True)

    @property
    def html_name(self):
        return self.input.question.html_name

    @property
    def html_id(self):
        return f"option-{self.id}"

    # Overrides
    class Meta:
        ordering = ["order", "-id"]

    def clean(self):
        """Validate data before it hits database."""

        # Allow user to only provide label, value will sync
        if self.value is None or self.value.strip() == "":
            self.value = self.label

        return super().clean()


class RangeInput(ModelBase):
    """Slider input."""

    question = models.OneToOneField(
        PollQuestion, on_delete=models.CASCADE, related_name="_range_input"
    )

    min_value = models.IntegerField(default=0)
    max_value = models.IntegerField(default=10)
    
    left_label = models.CharField(max_length=24, null=True, blank=True)
    right_label = models.CharField(max_length=24, null=True, blank=True)

    step = models.IntegerField(default=1)
    initial_value = models.IntegerField(default=0)
    unit = models.CharField(max_length=16, null=True, blank=True)

    @property
    def widget(self):
        return "Slide Range"


class UploadInput(ModelBase):
    """Upload button, file input."""

    question = models.OneToOneField(
        PollQuestion, on_delete=models.CASCADE, related_name="_upload_input"
    )

    # TODO: How to handle list of file types?
    file_types = models.CharField(default="any")
    max_files = models.IntegerField(default=1)

    @property
    def widget(self):
        return "File Upload"

class NumberInput(ModelBase):
    """Number input, for numeric responses."""

    question = models.OneToOneField(
        PollQuestion, on_delete=models.CASCADE, related_name="_number_input"
    )

    min_value = models.FloatField(default=0.0)
    max_value = models.FloatField(default=10.0)
   
    unit = models.CharField(max_length=16, null=True, blank=True)
        
    decimal_places = models.PositiveIntegerField(
        default=1, validators=[MinValueValidator(0)]
    )

    @property
    def widget(self):
        return "Number Input"

class PollSubmission(ModelBase):
    """Records a person's input for a poll."""

    poll = models.ForeignKey(Poll, on_delete=models.CASCADE, related_name="submissions")
    user = models.ForeignKey(
        User,
        on_delete=models.SET_NULL,
        related_name="poll_submissions",
        null=True,
        blank=True,
    )
    data = models.JSONField(null=True, blank=True)

    def __str__(self):
        return f"Submission from {self.user or 'anonymous'}"<|MERGE_RESOLUTION|>--- conflicted
+++ resolved
@@ -81,6 +81,7 @@
 
     SELECT = "select", _("Multi Select Box")
     CHECKBOX = "checkbox", _("Multi Checkbox Select")
+
 
 class PollManager(ManagerBase["Poll"]):
     """Manage queries for polls."""
@@ -317,21 +318,17 @@
 
     @property
     def upload_input(self) -> Optional["UploadInput"]:
-<<<<<<< HEAD
         if not hasattr(self, "_upload_input"):
             return None
 
         return self._upload_input
-    
+
     @property
     def number_input(self) -> Optional["NumberInput"]:
         if not hasattr(self, "_number_input"):
             return None
 
         return self._number_input
-=======
-        return getattr(self, "_upload_input", None)
->>>>>>> fdec40a0
 
     # Overrides
     objects: ClassVar[PollQuestionManager] = PollQuestionManager()
@@ -476,7 +473,7 @@
 
     min_value = models.IntegerField(default=0)
     max_value = models.IntegerField(default=10)
-    
+
     left_label = models.CharField(max_length=24, null=True, blank=True)
     right_label = models.CharField(max_length=24, null=True, blank=True)
 
@@ -504,6 +501,7 @@
     def widget(self):
         return "File Upload"
 
+
 class NumberInput(ModelBase):
     """Number input, for numeric responses."""
 
@@ -513,9 +511,9 @@
 
     min_value = models.FloatField(default=0.0)
     max_value = models.FloatField(default=10.0)
-   
+
     unit = models.CharField(max_length=16, null=True, blank=True)
-        
+
     decimal_places = models.PositiveIntegerField(
         default=1, validators=[MinValueValidator(0)]
     )
@@ -523,6 +521,7 @@
     @property
     def widget(self):
         return "Number Input"
+
 
 class PollSubmission(ModelBase):
     """Records a person's input for a poll."""
