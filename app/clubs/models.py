--- conflicted
+++ resolved
@@ -56,11 +56,7 @@
     scope = Scope.CLUB
 
     name = models.CharField(max_length=64, unique=True)
-<<<<<<< HEAD
-    logo = models.ForeignKey(
-=======
     logo: "ClubFile" = models.ForeignKey(
->>>>>>> 11d63f59
         "ClubFile", on_delete=models.SET_NULL, null=True, blank=True, related_name="+"
     )
     banner = models.ForeignKey(
