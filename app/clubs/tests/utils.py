--- conflicted
+++ resolved
@@ -2,13 +2,10 @@
 from typing import Optional
 
 from django.urls import reverse
-<<<<<<< HEAD
 from django.utils.http import urlencode
 
 from clubs.models import Club, ClubFile, ClubRole, RoleType, Team, TeamRole
 from clubs.services import ClubService
-=======
->>>>>>> c53ea010
 from lib.faker import fake
 from users.models import User
 from utils.testing import create_test_image
