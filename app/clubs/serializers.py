--- conflicted
+++ resolved
@@ -106,11 +106,8 @@
 class ClubPreviewSerializer(ModelSerializerBase):
     """Preview club info for unauthorized users"""
 
-<<<<<<< HEAD
-=======
     tags = ClubTagSerializer(many=True, read_only=True)
 
->>>>>>> f4bef5c7
     class Meta:
         model = Club
         fields = [
