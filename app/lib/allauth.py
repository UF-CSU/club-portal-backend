--- conflicted
+++ resolved
@@ -3,11 +3,6 @@
 from allauth.socialaccount.adapter import DefaultSocialAccountAdapter
 from allauth.socialaccount.providers.base import Provider
 from allauth.socialaccount.providers.oauth2.provider import OAuth2Provider
-<<<<<<< HEAD
-
-from users.models import User
-=======
->>>>>>> 2d7c8b04
 
 ProviderType = Provider
 OauthProviderType = OAuth2Provider
@@ -23,15 +18,9 @@
 
 class CustomSocialAccountAdapter(DefaultSocialAccountAdapter):
     def populate_user(self, request, sociallogin, data):
-<<<<<<< HEAD
-        email = data.get("email")
-
-        existing_user = User.objects.find_by_email(email=email)
-=======
         # email = data.get("email")
 
         # existing_user = User.objects.find_by_email(email=email)
->>>>>>> 2d7c8b04
         #        if existing_user:
         #            raise exceptions.AuthenticationFailed(
         #                detail=f"User already exists with email {email}"
